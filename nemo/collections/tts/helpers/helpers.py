--- conflicted
+++ resolved
@@ -404,8 +404,6 @@
     return {'STOI': stoi_score, 'PESQ': pesq_score}
 
 
-<<<<<<< HEAD
-=======
 def regulate_len(durations, enc_out, pace=1.0, mel_max_len=None):
     """A function that takes predicted durations per encoded token, and repeats enc_out according to the duration.
     NOTE: durations.shape[1] == enc_out.shape[1]
@@ -440,7 +438,6 @@
     return enc_rep, dec_lens
 
 
->>>>>>> 0958184e
 def split_view(tensor, split_size, dim=0):
     if dim < 0:  # Support negative indexing
         dim = len(tensor.shape) + dim
